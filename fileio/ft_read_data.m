function [dat] = ft_read_data(filename, varargin)

% FT_READ_DATA reads electrophysiological data from a variety of EEG, MEG and LFP
% files and represents it in a common data-independent format. The supported formats
% are listed in the accompanying FT_READ_HEADER function.
%
% Use as
%   dat = ft_read_data(filename, ...)
%
% Additional options should be specified in key-value pairs and can be
%   'header'         header structure, see FT_READ_HEADER
%   'begsample'      first sample to read
%   'endsample'      last sample to read
%   'begtrial'       first trial to read, mutually exclusive with begsample+endsample
%   'endtrial'       last trial to read, mutually exclusive with begsample+endsample
%   'chanindx'       list with channel indices to read
%   'chanunit'       cell-array with strings, the desired unit of each channel
%   'checkboundary'  boolean, whether to check for reading segments over a trial boundary
%   'checkmaxfilter' boolean, whether to check that maxfilter has been correctly applied (default = true)
%   'cache'          boolean, whether to use caching for multiple reads
%   'dataformat'     string
%   'headerformat'   string
%   'fallback'       can be empty or 'biosig' (default = [])
%   'blocking'       wait for the selected number of events (default = 'no')
%   'timeout'        amount of time in seconds to wait when blocking (default = 5)
%
% This function returns a 2-D matrix of size Nchans*Nsamples for continuous
% data when begevent and endevent are specified, or a 3-D matrix of size
% Nchans*Nsamples*Ntrials for epoched or trial-based data when begtrial
% and endtrial are specified.
%
% The list of supported file formats can be found in FT_READ_HEADER.
%
% See also FT_READ_HEADER, FT_READ_EVENT, FT_WRITE_DATA, FT_WRITE_EVENT

% Copyright (C) 2003-2016 Robert Oostenveld
%
% This file is part of FieldTrip, see http://www.fieldtriptoolbox.org
% for the documentation and details.
%
%    FieldTrip is free software: you can redistribute it and/or modify
%    it under the terms of the GNU General Public License as published by
%    the Free Software Foundation, either version 3 of the License, or
%    (at your option) any later version.
%
%    FieldTrip is distributed in the hope that it will be useful,
%    but WITHOUT ANY WARRANTY; without even the implied warranty of
%    MERCHANTABILITY or FITNESS FOR A PARTICULAR PURPOSE.  See the
%    GNU General Public License for more details.
%
%    You should have received a copy of the GNU General Public License
%    along with FieldTrip. If not, see <http://www.gnu.org/licenses/>.
%
% $Id$

persistent cachedata     % for caching
persistent db_blob       % for fcdc_mysql

if isempty(db_blob)
  db_blob = 0;
end

if iscell(filename)
  ft_warning(sprintf('concatenating data from %d files', numel(filename)));
  % this only works if the data is indexed by means of samples, not trials
  assert(isempty(ft_getopt(varargin, 'begtrial')));
  assert(isempty(ft_getopt(varargin, 'endtrial')));
  % use recursion to read data from multiple files
  
  hdr = ft_getopt(varargin, 'header');
  if isempty(hdr) || ~isfield(hdr, 'orig') || ~iscell(hdr.orig)
    for i=1:numel(filename)
      % read the individual file headers
      hdr{i}  = ft_read_header(filename{i}, varargin{:});
    end
  else
    % use the individual file headers that were read previously
    hdr = hdr.orig;
  end
  nsmp = nan(size(filename));
  for i=1:numel(filename)
    nsmp(i) = hdr{i}.nSamples*hdr{i}.nTrials;
  end
  offset = [0 cumsum(nsmp(1:end-1))];
  
  dat       = cell(size(filename));
  begsample = ft_getopt(varargin, 'begsample', 1);
  endsample = ft_getopt(varargin, 'endsample', sum(nsmp));
  
  for i=1:numel(filename)
    thisbegsample = begsample - offset(i);
    thisendsample = endsample - offset(i);
    if thisbegsample<=nsmp(i) && thisendsample>=1
      varargin = ft_setopt(varargin, 'header', hdr{i});
      varargin = ft_setopt(varargin, 'begsample', max(thisbegsample,1));
      varargin = ft_setopt(varargin, 'endsample', min(thisendsample,nsmp(i)));
      dat{i} = ft_read_data(filename{i}, varargin{:});
    else
      dat{i} = [];
    end
  end
  
  % return the concatenated data
  dat = cat(2, dat{:});
  return
end

% optionally get the data from the URL and make a temporary local copy
filename = fetch_url(filename);

% get the optional input arguments
hdr             = ft_getopt(varargin, 'header');
begsample       = ft_getopt(varargin, 'begsample');
endsample       = ft_getopt(varargin, 'endsample');
begtrial        = ft_getopt(varargin, 'begtrial');
endtrial        = ft_getopt(varargin, 'endtrial');
chanindx        = ft_getopt(varargin, 'chanindx');
checkboundary   = ft_getopt(varargin, 'checkboundary');
checkmaxfilter  = ft_getopt(varargin, 'checkmaxfilter', 'yes'); % this is only passed as varargin to FT_READ_HEADER
headerformat    = ft_getopt(varargin, 'headerformat');
fallback        = ft_getopt(varargin, 'fallback');
cache           = ft_getopt(varargin, 'cache', false);
dataformat      = ft_getopt(varargin, 'dataformat');
chanunit        = ft_getopt(varargin, 'chanunit');
timestamp       = ft_getopt(varargin, 'timestamp');

% this allows blocking reads to avoid having to poll many times for online processing
blocking         = ft_getopt(varargin, 'blocking', false);  % true or false
timeout          = ft_getopt(varargin, 'timeout', 5);       % seconds

% convert from 'yes'/'no' into boolean
blocking = istrue(blocking);

if isempty(dataformat)
  % only do the autodetection if the format was not specified
  dataformat = ft_filetype(filename);
end

if iscell(dataformat)
  % this happens for datasets specified as cell-array for concatenation
  dataformat = dataformat{1};
end

% test whether the file or directory exists
if ~any(strcmp(dataformat, {'fcdc_buffer', 'ctf_shm', 'fcdc_mysql'})) && ~exist(filename, 'file')
  error('FILEIO:InvalidFileName', 'file or directory ''%s'' does not exist', filename);
end

% ensure that these are double precision and not integers, otherwise the subsequent computations will be messed up
begsample = double(begsample);
endsample = double(endsample);
begtrial  = double(begtrial);
endtrial  = double(endtrial);

% ensure that the requested sample and trial numbers are integers
if ~isempty(begsample) && mod(begsample, 1)
  warning('rounding "begsample" to the nearest integer');
  begsample = round(begsample);
end
if ~isempty(endsample) && ~isinf(endsample) && mod(endsample, 1)
  warning('rounding "endsample" to the nearest integer');
  endsample = round(endsample);
end
if ~isempty(begtrial) && mod(begtrial, 1)
  warning('rounding "begtrial" to the nearest integer');
  begtrial = round(begtrial);
end
if ~isempty(endtrial) && mod(endtrial, 1)
  warning('rounding "endtrial" to the nearest integer');
  endtrial = round(endtrial);
end

if strcmp(dataformat, 'compressed')
  % the file is compressed, unzip on the fly
  inflated   = true;
  filename   = inflate_file(filename);
  dataformat = ft_filetype(filename);
else
  inflated   = false;
end

% ensure that the headerfile and datafile are defined, which are sometimes different than the name of the dataset
[filename, headerfile, datafile] = dataset2files(filename, dataformat);

if ~strcmp(filename, datafile) && ~any(strcmp(dataformat, {'ctf_ds', 'ctf_old', 'fcdc_buffer_offline'}))
  filename   = datafile;                % this function will read the data
  dataformat = ft_filetype(filename);   % update the filetype
end

% for backward compatibility, default is to check when it is not continous
if isempty(checkboundary)
  checkboundary = ~ft_getopt(varargin, 'continuous');
end

% read the header if it is not provided
if isempty(hdr)
  hdr = ft_read_header(filename, 'headerformat', headerformat, 'chanindx', chanindx, 'checkmaxfilter', checkmaxfilter);
  if isempty(chanindx)
    chanindx = 1:hdr.nChans;
  end
else
  % set the default channel selection, which is all channels
  if isempty(chanindx)
    chanindx = 1:hdr.nChans;
  end
  % test whether the requested channels can be accomodated
  if min(chanindx)<1 || max(chanindx)>hdr.nChans
    error('FILEIO:InvalidChanIndx', 'selected channels are not present in the data');
  end
end

% read until the end of the file if the endsample is "inf"
if any(isinf(endsample)) && any(endsample>0)
  endsample = hdr.nSamples*hdr.nTrials;
end

% test whether the requested data segment is not outside the file
if any(begsample<1)
  error('FILEIO:InvalidBegSample', 'cannot read data before the begin of the file');
elseif any(endsample>(hdr.nSamples*hdr.nTrials)) && ~blocking
  error('FILEIO:InvalidEndSample', 'cannot read data after the end of the file');
end

requesttrials  = isempty(begsample) && isempty(endsample);
requestsamples = isempty(begtrial)  && isempty(endtrial);

if cache && requesttrials
  error('caching is not supported when reading trials')
end

if isempty(begsample) && isempty(endsample) && isempty(begtrial) && isempty(endtrial)
  % neither samples nor trials are specified, set the defaults to read the complete data trial-wise (also works for continuous)
  requestsamples = 0;
  requesttrials  = 1;
  begtrial       = 1;
  endtrial       = hdr.nTrials;
end

% set the default, which is to assume that it is should check for boundaries when samples are requested
if isempty(checkboundary) && requesttrials
  checkboundary = false;
elseif isempty(checkboundary) && requestsamples
  checkboundary = true;
end

if requesttrials && requestsamples
  error('you cannot select both trials and samples at the same time');
elseif requesttrials
  % this allows for support using a continuous reader
  if isinf(hdr.nSamples) && begtrial==1
    begsample = 1;                             % computing it here does not work (0*inf=nan)
  else
    begsample = (begtrial-1)*hdr.nSamples + 1; % compute it the normal way
  end
  endsample = (endtrial  )*hdr.nSamples;
elseif requestsamples
  % this allows for support using a trial-based reader
  begtrial = floor((begsample-1)/hdr.nSamples)+1;
  endtrial = floor((endsample-1)/hdr.nSamples)+1;
else
  error('you should either specify begin/end trial or begin/end sample');
end

% test whether the requested data segment does not extend over a discontinuous trial boundary
if checkboundary && hdr.nTrials>1
  if begtrial~=endtrial
    error('requested data segment extends over a discontinuous trial boundary');
  end
end

if any(strcmp(dataformat, {'bci2000_dat', 'eyelink_asc', 'gtec_mat', 'mega_neurone'}))
  % caching for these formats is handled in the main section and in ft_read_header
else
  % implement the caching in a data-format independent way
  if cache && (isempty(cachedata) || ~isequal(cachedata.label,hdr.label(chanindx)))
    % create a new FieldTrip raw data structure that will hold the data
    cachedata.label = hdr.label(chanindx);
    cachedata.fsample = hdr.Fs;
    cachedata.time    = {};
    cachedata.trial   = {};
    cachedata.cfg     = [];
    cachedata.sampleinfo = zeros(0,2);
  elseif cache && ~isempty(cachedata)
    % try to fetch the requested segment from the cache
    try
      dat = ft_fetch_data(cachedata, 'begsample', begsample', 'endsample', endsample);
      % fprintf('caching succeeded\n');
      return
    catch
      % fprintf('caching failed\n');
    end
  end
end

%%%%%%%%%%%%%%%%%%%%%%%%%%%%%%%%%%%%%%%%%%%%%%%%%%%%%%%%%%%%%%%%%%%%%%%%%%%%%%
% read the data with the low-level reading function
% please maintain this list in alphabetical order
%%%%%%%%%%%%%%%%%%%%%%%%%%%%%%%%%%%%%%%%%%%%%%%%%%%%%%%%%%%%%%%%%%%%%%%%%%%%%%
switch dataformat
  
  case {'4d' '4d_pdf', '4d_m4d', '4d_xyz'}
    [fid, message] = fopen(datafile,'rb','ieee-be');
    % determine the type and size of the samples
    sampletype = lower(hdr.orig.Format);
    switch sampletype
      case 'short'
        samplesize = 2;
      case 'long'
        samplesize = 4;
      case 'float'
        samplesize = 4;
      case 'double'
        samplesize = 8;
      otherwise
        error('unsupported data format');
    end
    % 4D/BTi MEG data is multiplexed, can be epoched/discontinuous
    offset     = (begsample-1)*samplesize*hdr.nChans;
    numsamples = endsample-begsample+1;
    gain       = hdr.orig.ChannelGain;
    if isfield(hdr.orig, 'ChannelUnitsPerBit')
      upb = hdr.orig.ChannelUnitsPerBit;
    else
      warning('cannot determine ChannelUnitsPerBit');
      upb = 1;
    end
    % jump to the desired data
    fseek(fid, offset, 'cof');
    % read the desired data
    if length(chanindx)==1
      % read only one channel
      fseek(fid, (chanindx-1)*samplesize, 'cof');                                  % seek to begin of channel
      dat = fread(fid, numsamples, ['1*' sampletype], (hdr.nChans-1)*samplesize)'; % read one channel, skip the rest
    else
      % read all channels
      dat = fread(fid, [hdr.nChans, numsamples], sampletype);
    end
    fclose(fid);
    if length(chanindx)==1
      % only one channel was selected, which is managed by the code above
      % nothing to do
    elseif ~isequal(chanindx(:)', 1:hdr.nChans)
      dat = dat(chanindx,:);  % select the desired channels
    else
      % all channels have been selected
      % nothing to do
    end
    % determine how to calibrate the data
    switch sampletype
      case {'short', 'long'}
        % include both the gain values and the integer-to-double conversion in the calibration
        calib = diag(gain(chanindx) .* upb(chanindx));
      case {'float', 'double'}
        % only include the gain values in the calibration
        calib = diag(gain(chanindx));
      otherwise
        error('unsupported data format');
    end
    % calibrate the data
    dat = double(full(sparse(calib)*dat));
    
  case 'AnyWave'
    dat = read_ah5_data(filename, hdr, begsample, endsample, chanindx);
    
  case 'bci2000_dat'
    % this requires the load_bcidat mex file to be present on the path
    ft_hastoolbox('BCI2000', 1);
    % this is inefficient, since it reads the complete data
    if isfield(hdr.orig, 'signal') && isfield(hdr.orig, 'states')
      % assume that the complete data is stored in the header, this speeds up subsequent read operations
      signal        = hdr.orig.signal;
      states        = hdr.orig.states;
      parameters    = hdr.orig.parameters;
      total_samples = hdr.orig.total_samples;
    else
      [signal, states, parameters, total_samples] = load_bcidat(filename);
    end
    % apply the callibration from AD units to uV
    dat = double(signal(begsample:endsample,chanindx)');
    for i=chanindx(:)'
      dat(i,:) = dat(i,:).* parameters.SourceChGain.NumericValue(i) + parameters.SourceChOffset.NumericValue(i);
    end
    dimord = 'chans_samples';
    
  case 'besa_besa'
    dat = read_besa_besa(filename, hdr, begsample, endsample, chanindx);
    
  case 'besa_avr'
    % BESA average data
    orig = readBESAavr(filename);
    dat  = orig.Data(chanindx, begsample:endsample);
    
  case 'besa_swf'
    % BESA source waveform
    orig = readBESAswf(filename);
    dat  = orig.data(chanindx, begsample:endsample);
    
  case {'biosemi_bdf', 'bham_bdf'}
    % this uses a mex file for reading the 24 bit data
    dat = read_biosemi_bdf(filename, hdr, begsample, endsample, chanindx);
    
  case 'biosemi_old'
    % this uses the openbdf and readbdf functions that I copied from the EEGLAB toolbox
    epochlength = hdr.orig.Head.SampleRate(1);
    % it has already been checked in read_header that all channels have the same sampling rate
    begepoch = floor((begsample-1)/epochlength) + 1;
    endepoch = floor((endsample-1)/epochlength) + 1;
    nepochs  = endepoch - begepoch + 1;
    orig = openbdf(filename);
    dat  = zeros(length(chanindx),nepochs*epochlength);
    for i=begepoch:endepoch
      % read and concatenate all required data epochs
      [orig, buf] = readbdf(orig, i, 0);
      if size(buf,2)~=hdr.nChans || size(buf,1)~=epochlength
        error('error reading selected data from bdf-file');
      else
        dat(:,((i-begepoch)*epochlength+1):((i-begepoch+1)*epochlength)) = buf(:,chanindx)';
      end
    end
    begsample = begsample - (begepoch-1)*epochlength;  % correct for the number of bytes that were skipped
    endsample = endsample - (begepoch-1)*epochlength;  % correct for the number of bytes that were skipped
    dat = dat(:, begsample:endsample);
    % close the file between separate read operations
    fclose(orig.Head.FILE.FID);
    
  case {'biosig'}
    % this requires the biosig toolbox
    ft_hastoolbox('BIOSIG', 1);
    dat = read_biosig_data(filename, hdr, begsample, endsample, chanindx);
    
    
  case 'blackrock_nsx'
    % use the NPMK toolbox for the file reading
    ft_hastoolbox('NPMK', 1);
    
    % ensure that the filename contains a full path specification,
    % otherwise the low-level function fails
    [p,f,e] = fileparts(filename);
    if ~isempty(p)
      % this is OK
    elseif isempty(p)
      filename = which(filename);
    end
    orig = openNSx(filename, 'duration', [begsample endsample]);
    keyboard
    
  case {'brainvision_eeg', 'brainvision_dat', 'brainvision_seg'}
    dat = read_brainvision_eeg(filename, hdr.orig, begsample, endsample, chanindx);
    
  case 'bucn_nirs'
    dat = read_bucn_nirsdata(filename, hdr, begsample, endsample, chanindx);
    
  case 'ced_son'
    % chek the availability of the required low-level toolbox
    ft_hastoolbox('neuroshare', 1);
    % use the reading function supplied by Gijs van Elswijk
    %
    % CED ADC is done in sequence, thus the analog channels
    % do not share the same time axis. This is _ignored_ here.
    %
    % Set the READ_CED_SON parameter 'readtimestamps' to
    % 'yes' to get time axis for each data channel returned.
    % This time information can be used to do
    % a temporal realignment of the data.
    tmp = read_ced_son(filename,'readdata','yes',...
      'begsample',begsample,...
      'endsample',endsample,...
      'channels',chanindx);
    dat = cell2mat(tmp.data');
    
  case 'combined_ds'
    dat = read_combined_ds(filename, hdr, begsample, endsample, chanindx);
    
  case {'ctf_ds', 'ctf_meg4', 'ctf_res4'}
    % check that the required low-level toolbox is available
    ft_hastoolbox('ctf', 1);
    % this returns SQUIDs in T, EEGs in V, ADC's and DACS in V, HLC channels in m, clock channels in s.
    if begtrial==endtrial
      % specify selection as 3x1 vector
      trlbegsample = begsample - hdr.nSamples*(begtrial-1); % within the trial
      trlendsample = endsample - hdr.nSamples*(begtrial-1); % within the trial
      dat = getCTFdata(hdr.orig, [trlbegsample; trlendsample; begtrial], chanindx, 'T', 'double');
      dimord = 'samples_chans';
    else
      % specify selection as 1xN vector
      dat = getCTFdata(hdr.orig, [begtrial:endtrial], chanindx, 'T', 'double');
      dimord = 'samples_chans_trials';
    end
    
  case  {'ctf_old', 'read_ctf_meg4'}
    % read it using the open-source MATLAB code that originates from CTF and that was modified by the FCDC
    dat = read_ctf_meg4(datafile, hdr.orig, begsample, endsample, chanindx);
    
  case 'ctf_read_meg4'
    % check that the required low-level toolbox is available
    ft_hastoolbox('eegsf', 1);
    % read it using the CTF importer from the NIH and Darren Weber
    tmp = ctf_read_meg4(fileparts(datafile), hdr.orig, chanindx, 'all', begtrial:endtrial);
    dat = cat(3, tmp.data{:});
    % the data is shaped in a 3-D array
    dimord = 'samples_chans_trials';
    
  case 'ctf_shm'
    % contact Robert Oostenveld if you are interested in real-time acquisition on the CTF system
    % read the data from shared memory
    [dat, dimord] = read_shm_data(hdr, chanindx, begtrial, endtrial);
    
  case 'ced_spike6mat'
    dat = read_spike6mat_data(filename, 'header', hdr, 'begsample', begsample, 'endsample', endsample, 'chanindx', chanindx);
    
  case {'deymed_ini' 'deymed_dat'}
    % the data is stored in a binary *.dat file
    if isempty(hdr)
      hdr.orig = [];
    end
    dat = read_deymed_dat(datafile, hdr.orig, begsample, endsample);
    dat = dat(chanindx, :);
    
  case 'dataq_wdq'
    dat = read_wdq_data(filename, hdr.orig, begsample, endsample, chanindx);
    
  case 'eeglab_set'
    dat = read_eeglabdata(filename, 'header', hdr, 'begtrial', begtrial, 'endtrial', endtrial, 'chanindx', chanindx);
    dimord = 'chans_samples_trials';
    
  case 'eeglab_erp'
    dat = read_erplabdata(filename, 'header', hdr, 'begtrial', begtrial, 'endtrial', endtrial, 'chanindx', chanindx);
    dimord = 'chans_samples_trials';
    
  case 'emotiv_mat'
    % This is a MATLAB *.mat file that is created using the Emotiv MATLAB
    % example code. It contains a 25xNsamples matrix and some other stuff.
    dat = hdr.orig.data_eeg';
    dat = dat(chanindx, begsample:endsample);
    
  case {'egi_egia', 'egi_egis'}
    dat = read_egis_data(filename, hdr, begtrial, endtrial, chanindx);
    dimord = 'chans_samples_trials';
    
  case 'egi_sbin'
    if (bitand(hdr.orig.header_array(1),1) == 0) && ~((hdr.orig.header_array(14)==0) && (hdr.orig.header_array(15) > 1)),
      %unsegmented data contains only 1 trial, don't read the whole file
      dat = read_sbin_data(filename, hdr, begsample, endsample, chanindx);
      requestsamples = 0;
    else
      %segmented data
      dat = read_sbin_data(filename, hdr, begtrial, endtrial, chanindx);
    end
    dimord = 'chans_samples_trials';
    
  case {'egi_mff_v1' 'egi_mff'} % this is currently the default
    
    % The following represents the code that was written by Ingrid, Robert
    % and Giovanni to get started with the EGI mff dataset format. It might
    % not support all details of the file formats.
    % An alternative implementation has been provided by EGI, this is
    % released as fieldtrip/external/egi_mff and referred further down in
    % this function as 'egi_mff_v2'.
    
    % check if requested data contains multiple epochs and not segmented. If so, give error
    if isfield(hdr.orig.xml,'epochs') && length(hdr.orig.xml.epochs) > 1
      if hdr.nTrials ==1
        data_in_epoch = zeros(1,length(hdr.orig.xml.epochs));
        for iEpoch = 1:length(hdr.orig.xml.epochs)
          begsamp_epoch = hdr.orig.epochdef(iEpoch,1);
          endsamp_epoch = hdr.orig.epochdef(iEpoch,2);
          data_in_epoch(iEpoch) = length(intersect(begsamp_epoch:endsamp_epoch,begsample:endsample));
        end
        if sum(data_in_epoch>1) > 1
          warning('The requested segment from %i to %i is spread out over multiple epochs with possibly discontinuous boundaries', begsample, endsample);
        end
      end
    end
    
    % read in data in different signals
    binfiles = dir(fullfile(filename, 'signal*.bin'));
    if isempty(binfiles)
      error('FieldTrip:read_mff_header:nobin', ['could not find any signal.bin in ' filename_mff ])
    end
    % determine which channels are in which signal
    for iSig = 1:length(hdr.orig.signal)
      if iSig == 1
        chan2sig_ind(1:hdr.orig.signal(iSig).blockhdr(1).nsignals(1)) = iSig;
      else
        chan2sig_ind(end+1:end+1+hdr.orig.signal(iSig).blockhdr(1).nsignals(1)) = iSig;
      end
    end
    for iSig = 1:length(hdr.orig.signal)
      % adjust chanindx to match with current signal
      [dum1, dum2, chanind_sig] = intersect(chanindx, find(chan2sig_ind==iSig));
      if isempty(chanind_sig)
        % no channels requested from current signal
      else
        blockhdr = hdr.orig.signal(iSig).blockhdr;
        signalname = binfiles(iSig).name;
        fullsignalname = fullfile(filename, signalname);
        
        % the number of samples per block can be different
        % assume that all channels have the same sampling frequency and number of samples per block
        nsamples = zeros(size(blockhdr));
        for i=1:length(blockhdr)
          nsamples(i) = blockhdr(i).nsamples(1);
        end
        
        cumsamples = cumsum(nsamples);
        begblock = find(begsample<=cumsamples, 1, 'first');
        endblock = find(endsample<=cumsamples, 1, 'first');
        datsig = read_mff_bin(fullsignalname, begblock, endblock, chanind_sig);
        
        % concatenate in a matrix
        if exist('dat', 'var')
          dat{length(dat)+1} = cell2mat(datsig(:,:));
        else
          dat{1} = cell2mat(datsig(:,:));
        end
        % select the desired samples from the concatenated blocks
        if begblock==1
          prevsamples = 0;
        else
          prevsamples = cumsamples(begblock-1);
        end
        begsel = begsample-prevsamples;
        endsel = endsample-prevsamples;
        dat{end} = dat{end}(:,begsel:endsel);
      end
    end
    % concat signals
    dat = cat(1,dat{:});
    
    if hdr.nTrials > 1
      dat2=zeros(hdr.nChans,hdr.nSamples,hdr.nTrials);
      for i=1:hdr.nTrials
        dat2(:,:,i)=dat(:,hdr.orig.epochdef(i,1):hdr.orig.epochdef(i,2));
      end;
      dat=dat2;
    end
    
  case 'egi_mff_v2'
    % ensure that the EGI_MFF toolbox is on the path
    ft_hastoolbox('egi_mff', 1);
    % ensure that the JVM is running and the jar file is on the path
    %%%%%%%%%%%%%%%%%%%%%%
    %workaround for MATLAB bug resulting in global variables being cleared
    globalTemp=cell(0);
    globalList=whos('global');
    varList=whos;
    for i=1:length(globalList)
      eval(['global ' globalList(i).name ';']);
      eval(['globalTemp{end+1}=' globalList(i).name ';']);
    end;
    %%%%%%%%%%%%%%%%%%%%%%
    
    mff_setup;
    
    %%%%%%%%%%%%%%%%%%%%%%
    %workaround for MATLAB bug resulting in global variables being cleared
    varNames={varList.name};
    for i=1:length(globalList)
      eval([globalList(i).name '=globalTemp{i};']);
      if ~any(strcmp(globalList(i).name,varNames)) %was global variable originally out of scope?
        eval(['clear ' globalList(i).name ';']); %clears link to global variable without affecting it
      end;
    end;
    clear globalTemp globalList varNames varList;
    %%%%%%%%%%%%%%%%%%%%%%
    
    if isunix && filename(1)~=filesep
      % add the full path to the dataset directory
      filename = fullfile(pwd, filename);
    elseif ispc && filename(2)~=':'
      % add the full path, including drive letter
      filename = fullfile(pwd, filename);
    end
    % pass the header along to speed it up, it will be read on the fly in case it is empty
    dat = read_mff_data(filename, 'sample', begsample, endsample, chanindx, hdr);
    
  case 'edf'
    % this reader is largely similar to the one for bdf
    % it uses a mex file for reading the 16 bit data
    dat = read_edf(filename, hdr, begsample, endsample, chanindx);
    
  case 'eep_avr'
    % check that the required low-level toolbos ix available
    ft_hastoolbox('eeprobe', 1);
    dat = read_eep_avr(filename);
    dat = dat.data(chanindx,begsample:endsample);       % select the desired channels and samples
    
  case 'eep_cnt'
    % check that the required low-level toolbos ix available
    ft_hastoolbox('eeprobe', 1);
    dat = read_eep_cnt(filename, begsample, endsample);
    dat = dat.data(chanindx,:);                         % select the desired channels
    
  case 'eyelink_asc'
    if isfield(hdr.orig, 'dat')
      % this is inefficient, since it keeps the complete data in memory
      % but it does speed up subsequent read operations without the user
      % having to care about it
      asc = hdr.orig;
    else
      asc = read_eyelink_asc(filename);
    end
    dat = asc.dat(chanindx,begsample:endsample);
    
  case 'fcdc_buffer'
    % read from a networked buffer for realtime analysis
    [host, port] = filetype_check_uri(filename);
    
    if blocking
      nsamples  = endsample; % indices should be zero-offset
      nevents   = 0;         % disable waiting for events
      available = buffer_wait_dat([nsamples nevents timeout], host, port);
      if available.nsamples<nsamples
        error('buffer timed out while waiting for %d samples', nsamples);
      end
    end
    
    dat = buffer('get_dat', [begsample-1 endsample-1], host, port);  % indices should be zero-offset
    dat = dat.buf(chanindx,:);                                       % select the desired channels
    
  case 'fcdc_buffer_offline'
    % read from a offline FieldTrip buffer data files
    dat = read_buffer_offline_data(datafile, hdr, [begsample endsample]);
    if ~isequal(chanindx(:)', 1:hdr.nChans)
      dat = dat(chanindx,:);  % select the desired channels
    end
    
  case 'fcdc_matbin'
    % multiplexed data in a *.bin file, accompanied by a MATLAB file containing the header
    offset        = begsample-1;
    numsamples    = endsample-begsample+1;
    if isfield(hdr, 'precision'),
      sampletype  = hdr.precision;
    else
      sampletype  = 'double'; %original format without precision info in hdr is always in double
    end
    if strcmp(sampletype, 'single')
      samplesize  = 4;
    elseif strcmp(sampletype, 'double')
      samplesize  = 8;
    end
    [fid,message] = fopen(datafile,'rb','ieee-le');
    % jump to the desired data
    fseek(fid, offset*samplesize*hdr.nChans, 'cof');
    % read the desired data
    if length(chanindx)==1
      % read only one channel
      fseek(fid, (chanindx-1)*samplesize, 'cof');                                  % seek to begin of channel
      dat = fread(fid, numsamples, ['1*' sampletype], (hdr.nChans-1)*samplesize)'; % read one channel, skip the rest
    else
      % read all channels
      dat = fread(fid, [hdr.nChans, numsamples], sampletype);
    end
    fclose(fid);
    if length(chanindx)==1
      % only one channel was selected, which is managed by the code above
      % nothing to do
    elseif ~isequal(chanindx(:)', 1:hdr.nChans)
      dat = dat(chanindx,:);  % select the desired channels
    else
      % all channels have been selected
      % nothing to do
    end
    
  case 'fcdc_mysql'
    % check that the required low-level toolbox is available
    ft_hastoolbox('mysql', 1);
    % read from a MySQL server listening somewhere else on the network
    db_open(filename);
    if db_blob
      error('not implemented');
    else
      for i=begtrial:endtrial
        s = db_select('fieldtrip.data', {'nChans', 'nSamples', 'data'}, i);
        dum{i-begtrial+1} = mxDeserialize(s.data);
      end
      dat = zeros(length(chanindx), s.nSamples, endtrial-begtrial+1);
      for i=begtrial:endtrial
        dat(:,:,i-begtrial+1) = dum{i-begtrial+1}(chanindx,:);
      end
      dimord = 'chans_samples_trials';
    end
    
  case 'gdf'
    % this requires the biosig toolbox
    ft_hastoolbox('BIOSIG', 1);
    
    % In the case that the gdf files are written by one of the FieldTrip
    % realtime applications, such as biosig2ft, the gdf recording can be
    % split over multiple 1GB files. The sequence of files is then
    %   filename.gdf   <- this is the one that should be specified as the filename/dataset
    %   filename_1.gdf
    %   filename_2.gdf
    %   ...
    
    [p, f, x] = fileparts(filename);
    if exist(sprintf('%s_%d%s', fullfile(p, f), 1, x), 'file')
      % there are multiple files, count the number of additional files (excluding the first one)
      fileset = {filename};
      count = 0;
      while exist(sprintf('%s_%d%s', fullfile(p, f), count+1, x), 'file')
        fileset{end+1} = sprintf('%s_%d%s', fullfile(p, f), count+1, x);
        count = count+1;
      end
      
      % determine which parts have to be read from which file
      nSamples = [hdr.orig.nSamples] .* [hdr.orig.nTrials];
      fileBegSample = [0 cumsum(nSamples(1:end-1))]+1;
      fileEndSample = cumsum(nSamples);
      
      dat = cell(1,length(fileset));
      for i=1:length(fileset)
        if begsample<=fileEndSample(i) && endsample>=fileBegSample(i)
          % read a piece of data from this file
          thisBegSample = begsample - fileBegSample(i) + 1;
          thisEndSample = endsample - fileBegSample(i) + 1;
          thisBegSample = max(1,           thisBegSample);
          thisEndSample = min(nSamples(i), thisEndSample);
          dat{i} = read_biosig_data(fileset{i}, hdr.orig(i), thisBegSample, thisEndSample, chanindx);
        else
          dat{i} = zeros(length(chanindx),0);
        end
      end
      % concatenate the data from the different files
      dat = cat(2, dat{:});
      
    else
      % there is only a single file
      dat = read_biosig_data(filename, hdr, begsample, endsample, chanindx);
    end
    
  case 'gtec_mat'
    if isfield(hdr, 'orig')
      % these are remembered in the hdr.orig field for fast reading of subsequent segments
      log   = hdr.orig.log;
      names = hdr.orig.names;
    else
      % this is a simple MATLAB format, it contains a log and a names variable
      tmp = load(headerfile);
      log   = tmp.log;
      names = tmp.names;
    end
    dat = log(chanindx, begsample:endsample);
    dimord = 'chans_samples';
    
  case 'itab_raw'
    if any(hdr.orig.data_type==[0 1 2])
      % big endian
      fid = fopen(datafile, 'rb', 'ieee-be');
    elseif any(hdr.orig.data_type==[3 4 5])
      % little endian
      fid = fopen(datafile, 'rb', 'ieee-le');
    else
      error('unsuppported data_type in itab format');
    end
    
    % skip the ascii header
    fseek(fid, hdr.orig.start_data, 'bof');
    
    if any(hdr.orig.data_type==[0 3])
      % short
      fseek(fid, (begsample-1)*hdr.orig.nchan*2, 'cof');
      dat = fread(fid, [hdr.orig.nchan endsample-begsample+1], 'int16');
    elseif any(hdr.orig.data_type==[1 4])
      % long
      fseek(fid, (begsample-1)*hdr.orig.nchan*4, 'cof');
      dat = fread(fid, [hdr.orig.nchan endsample-begsample+1], 'int32');
    elseif any(hdr.orig.data_type==[2 5])
      % float
      fseek(fid, (begsample-1)*hdr.orig.nchan*4, 'cof');
      dat = fread(fid, [hdr.orig.nchan endsample-begsample+1], 'float');
    else
      error('unsuppported data_type in itab format');
    end
    % these are the channels that are visible to fieldtrip
    chansel = 1:hdr.orig.nchan;
    tmp = [hdr.orig.ch(chansel).calib];
    tmp = tmp(:);
    tmp(tmp==0) = 1;
    dat = dat ./ tmp(:,ones(1,size(dat,2)));
    % select the subset of visible channels that the user requested
    if ~isequal(chanindx(:)', 1:hdr.nChans)
      dat = dat(chanindx,:);  % select the desired channels
    end
    
  case 'jaga16'
    fid = fopen(filename, 'r');
    fseek(fid, hdr.orig.offset + (begtrial-1)*hdr.orig.packetsize, 'bof');
    buf = fread(fid, (endtrial-begtrial+1)*hdr.orig.packetsize/2, 'uint16');
    fclose(fid);
    % the packet is 1396 bytes with timestamp or 1388 without
    packet = jaga16_packet(buf, hdr.orig.packetsize==1396);
    % Our amplifier was rated as +/- 5mV input signal range, and we use 16
    % bit ADC.  However when we actually measured the signal range in our
    % device the input range can go as high as +/- 6 mV.  In this case our
    % bit resolution is about 0.2uV/bit. (instead of 0.16uV/bit)
    calib  = 0.2;
    dat    = calib * packet.dat;
    dimord = 'chans_samples';
    
  case {'manscan_mb2', 'manscan_mbi'}
    [p, f, x] = fileparts(filename);
    filename  = fullfile(p, [f, '.mb2']);
    trlind = [];
    if isfield(hdr.orig, 'epochs') && ~isempty(hdr.orig.epochs)
      for i = 1:numel(hdr.orig.epochs)
        trlind = [trlind i*ones(1, diff(hdr.orig.epochs(i).samples) + 1)];
      end
      if checkboundary && (trlind(begsample)~=trlind(endsample))
        error('requested data segment extends over a discontinuous trial boundary');
      end
    else
      trlind = ones(1, hdr.nSamples);
    end
    
    iEpoch = unique(trlind(begsample:endsample));
    sfid = fopen(filename, 'r');
    dat  = zeros(hdr.nChans, endsample - begsample + 1);
    for i = 1:length(iEpoch)
      dat(:, trlind(begsample:endsample) == iEpoch(i)) =...
        in_fread_manscan(hdr.orig, sfid, iEpoch(i), ...
        [sum(trlind==iEpoch(i) & (1:length(trlind))<begsample) ...
        sum(trlind==iEpoch(i) & (1:length(trlind))<=endsample)-1]);
    end
    dat = dat(chanindx, :);
    
  case 'mega_neurone'
    % this is fast but memory inefficient, since the header contains all data and events
    if isfield(hdr.orig, 'data')
      NEURONE = hdr.orig;
    else
      % ensure that this external toolbox is on the path
      ft_hastoolbox('neurone', 1);
      if filename(end)~=filesep
        % it should end with a slash
        filename = [filename filesep];
      end
      NEURONE = readneurone(filename);
    end
    dat = NEURONE.data(chanindx, begsample:endsample);
    dimord = 'chans_samples';
    
  case 'micromed_trc'
    dat = read_micromed_trc(filename, begsample, endsample);
    if ~isequal(chanindx(:)', 1:hdr.nChans)
      dat = dat(chanindx,:);  % select the desired channels
    end
    dimord = 'chans_samples';
    
  case {'mpi_ds', 'mpi_dap'}
    [hdr, dat] = read_mpi_ds(filename);
    dat = dat(chanindx, begsample:endsample); % select the desired channels and samples
  case 'nervus_eeg'     
    hdr = read_nervus_header(filename);        
    %Nervus usually has discontinuous EEGs, e.g. pauses in clinical
    %recordings. The code currently concatenates these trials.
    %We could set this up as separate "trials" later.
    %We could probably add "boundary events" in EEGLAB later    
    dat = zeros(0,size(hdr.orig.Segments(1).chName,2));
    for segment=1:size(hdr.orig.Segments,2);
        range = [1 hdr.orig.Segments(segment).sampleCount];
        datseg = read_nervus_data(hdr.orig,segment, range, chanindx);        
        dat = cat(1,dat,datseg);
    end    
    dimord = 'samples_chans';
  case 'neuroscope_bin'
    switch hdr.orig.nBits
      case 16
        precision = 'int16';
      case 32
        precision = 'int32';
      otherwise
        error('unknown precision');
    end
    dat     = LoadBinary(filename, 'frequency', hdr.Fs, 'offset', begsample-1, 'nRecords', endsample-begsample, 'nChannels', hdr.orig.nChannels, 'channels', chanindx, 'precision', precision).';
    scaling = hdr.orig.voltageRange/hdr.orig.amplification/(2^hdr.orig.nBits); % scale to S.I. units, i.e. V
    dat     = scaling.*dat;
    
  case 'netmeg'
    % the data is in the same NetCDF file as the header and is cached in the header structure
    dat = hdr.orig.Var.waveforms;
    dat = dat(:,:,chanindx);
    % at the bottom of ft_read_data there is a general handling of the permuting and reshaping
    dimord = 'trials_samples_chans';
    
  case 'neuralynx_dma'
    dat = read_neuralynx_dma(filename, begsample, endsample, chanindx);
    
  case 'neuralynx_sdma'
    dat = read_neuralynx_sdma(filename, begsample, endsample, chanindx);
    
  case 'neuralynx_ncs'
    NRecords  = hdr.nSamples/512;
    begrecord = ceil(begsample/512);
    endrecord = ceil(endsample/512);
    % read the records that contain the desired samples
    ncs = read_neuralynx_ncs(filename, begrecord, endrecord);
    % cut out the desired samples
    begsample = begsample - (begrecord-1)*512;
    endsample = endsample - (begrecord-1)*512;
    if istrue(timestamp)
      ncs.dat = cast(ncs.dat, class(ncs.TimeStamp));
      d = ncs.TimeStamp(2:end)-ncs.TimeStamp(1:end-1);
      medianTimestampPerBlock  = median(double(d)); % to avoid influence of the gaps
      TimestampPerSample       = medianTimestampPerBlock/512; % divide by known block size
      cls = class(ncs.TimeStamp);
      % replace the data with the timestamp of each sample
      for i=1:512
        ncs.dat(i,:) = ncs.TimeStamp + cast((i-1)*TimestampPerSample,cls);
      end
    end
    % this selects samples and also reshape the data from 512*Nrecords into a linear array (row)
    dat = ncs.dat(begsample:endsample);
    dat = dat(:)';
    
  case 'neuralynx_nse'
    % read all records
    nse = read_neuralynx_nse(filename);
    % convert timestamps to samples
    sample = round((nse.TimeStamp - hdr.FirstTimeStamp)./hdr.TimeStampPerSample + 1);
    % select the timestamps that are between begin and endsample
    sample = sample(sample>=begsample & sample<=endsample) - begsample + 1;
    dat = zeros(1,endsample-begsample+1);
    dat(sample) = 1;
    
  case 'neuralynx_nte'
    % read all records
    nte = read_neuralynx_nte(filename);
    % convert timestamps to samples
    sample = round((nte.TimeStamp - hdr.FirstTimeStamp)./hdr.TimeStampPerSample + 1);
    % select the timestamps that are between begin and endsample
    sample = sample(sample>=begsample & sample<=endsample) - begsample + 1;
    dat = zeros(1,endsample-begsample+1);
    dat(sample) = 1;
    
  case {'neuralynx_ttl', 'neuralynx_tsl', 'neuralynx_tsh'}
    % single channel files
    dat = read_neuralynx_ttl(filename, begsample, endsample);
    
  case 'neuralynx_bin'
    % single channel files
    dat = read_neuralynx_bin(filename, begsample, endsample);
    
  case 'neuralynx_ds'
    dat = read_neuralynx_ds(filename, hdr, begsample, endsample, chanindx);
    
  case 'neuralynx_cds'
    dat = read_neuralynx_cds(filename, hdr, begsample, endsample, chanindx);
    
  case 'nexstim_nxe'
    dat = read_nexstim_nxe(filename, begsample, endsample, chanindx);
    
  case 'nihonkohden_m00'
    if isfield(hdr, 'dat')
      % this is inefficient, since it keeps the complete data in memory
      % but it does speed up subsequent read operations without the user
      % having to care about it
      dat = hdr.dat;
    else
      dat = read_nihonkohden_m00(filename, begsample, endsample);
    end
    dat = dat(chanindx,begsample:endsample);
    
  case 'ns_avg'
    % NeuroScan average data
    orig = read_ns_avg(filename);
    dat  = orig.data(chanindx, begsample:endsample);
    
  case {'ns_cnt' 'ns_cnt16', 'ns_cnt32'}
    ft_hastoolbox('eeglab', 1);
    % Neuroscan continuous data
    sample1    = begsample-1;
    ldnsamples = endsample-begsample+1; % number of samples to read
    if sample1<0
      error('begin sample cannot be for the beginning of the file');
    end
    % the hdr.nsdf was the initial FieldTrip hack to get 32 bit support, now it is realized using a extended dataformat string
    if     isfield(hdr, 'nsdf') && hdr.nsdf==16
      dataformat = 'ns_cnt16';
    elseif isfield(hdr, 'nsdf') && hdr.nsdf==32
      dataformat = 'ns_cnt32';
    end
    
    if strcmp(dataformat, 'ns_cnt')
      tmp = loadcnt(filename, 'sample1', sample1, 'ldnsamples', ldnsamples); % let loadcnt figure it out
    elseif strcmp(dataformat, 'ns_cnt16')
      tmp = loadcnt(filename, 'sample1', sample1, 'ldnsamples', ldnsamples, 'dataformat', 'int16');
    elseif strcmp(dataformat, 'ns_cnt32')
      tmp = loadcnt(filename, 'sample1', sample1, 'ldnsamples', ldnsamples, 'dataformat', 'int32');
    end
    dat = tmp.data(chanindx,:);
    
  case 'ns_eeg'
    % Neuroscan epoched file
    tmp       = read_ns_eeg(filename, begtrial:endtrial);
    siz       = [(endtrial-begtrial+1) hdr.nChans hdr.nSamples];
    dat       = reshape(tmp.data, siz); % ensure 3-D array
    dat       = dat(:,chanindx,:);      % select channels
    dimord    = 'trials_chans_samples'; % selection using begsample and endsample will be done later
    
  case {'neuromag_fif' 'neuromag_mne'}
    % check that the required low-level toolbox is available
    ft_hastoolbox('mne', 1);
    if (hdr.orig.iscontinuous)
      dat = fiff_read_raw_segment(hdr.orig.raw,begsample+hdr.orig.raw.first_samp-1,endsample+hdr.orig.raw.first_samp-1,chanindx);
      dimord = 'chans_samples';
    elseif (hdr.orig.isepoched)
      data = permute(hdr.orig.epochs.data, [2 3 1]);  % Chan X Sample X Trials
      if requesttrials
        dat = data(chanindx, :, begtrial:endtrial);
      else
        dat = data(chanindx, begsample:endsample);  % reading over boundaries
      end
    elseif (hdr.orig.isaverage)
      assert(isfield(hdr.orig, 'evoked'), '%s does not contain evoked data', filename);
      dat = cat(2, hdr.orig.evoked.epochs);            % concatenate all epochs, this works both when they are of constant or variable length
      if checkboundary
        trialnumber = [];
        for i = 1:numel(hdr.orig.evoked)
          trialnumber = [trialnumber i*ones(size(hdr.orig.evoked(i).times))];
        end
        if trialnumber(begsample) ~= trialnumber(endsample)
          error('requested data segment extends over a discontinuous trial boundary');
        end
      end
      dat = dat(chanindx, begsample:endsample);        % select the desired channels and samples
      dimord = 'chans_samples';
    end
    
  case 'neuromag_mex'
    % check that the required low-level toolbox is available
    ft_hastoolbox('meg-pd', 1);
    begtime = (begsample-1)/hdr.Fs;
    begepoch = floor((begsample-1)/hdr.nSamples) + 1;
    endepoch = floor((endsample-1)/hdr.nSamples) + 1;
    rawdata('any',filename);
    rawdata('goto', begtime);
    dat = [];
    for i=begepoch:endepoch
      [buf, status] = rawdata('next');
      if ~strcmp(status, 'ok')
        error('error reading selected data from fif-file');
      else
        dat(:,((i-begepoch)*hdr.nSamples+1):((i-begepoch+1)*hdr.nSamples)) = buf(chanindx,:);
      end
    end
    rawdata('close');
    begsample = begsample - (begepoch-1)*hdr.nSamples;  % correct for the number of bytes that were skipped
    endsample = endsample - (begepoch-1)*hdr.nSamples;  % correct for the number of bytes that were skipped
    dat = dat(:, begsample:endsample);
    
  case {'neurosim_ds' 'neurosim_signals'}
    [hdr, dat] = read_neurosim_signals(filename);
    if endsample>size(dat,2)
      warning('Simulation was not completed, reading in part of the data')
      endsample=size(dat,2);
    end
    dat = dat(chanindx,begsample:endsample);
    
  case 'neurosim_evolution'
    [hdr, dat] = read_neurosim_evolution(filename);
    if endsample>size(dat,2)
      warning('Simulation was not completed, reading in part of the data')
      endsample=size(dat,2);
    end
    dat = dat(chanindx,begsample:endsample);
    
  case 'neurosim_spikes'
    warning('Reading Neurosim spikes as continuous data, for better memory efficiency use spike structure provided by ft_read_spike instead.');
    spike = ft_read_spike(filename);
    cfg          = [];
    cfg.trialdef.triallength = inf;
    cfg.trialfun = 'ft_trialfun_general';
    cfg.trlunit='samples'; %ft_trialfun_general gives us samples, not timestamps
    
    cfg.datafile=filename;
    cfg.hdr = ft_read_header(cfg.datafile);
    warning('off','FieldTrip:ft_read_event:unsupported_event_format')
    cfg = ft_definetrial(cfg);
    warning('on','FieldTrip:ft_read_event:unsupported_event_format')
    spiketrl = ft_spike_maketrials(cfg,spike);
    
    dat=ft_checkdata(spiketrl,'datatype', 'raw', 'fsample', spiketrl.hdr.Fs);
    dat=dat.trial{1};
    
  case 'nmc_archive_k'
    dat = read_nmc_archive_k_data(filename, hdr, begsample, endsample, chanindx);
    
  case 'neuroshare' % NOTE: still under development
    % check that the required neuroshare toolbox is available
    ft_hastoolbox('neuroshare', 1);
    tmp = read_neuroshare(filename, 'readanalog', 'yes', 'chanindx', chanindx, 'begsample', begsample, 'endsample', endsample);
    dat = tmp.analog.data';
    
  case 'neuroprax_eeg'
    tmp = np_readdata(filename, hdr.orig, begsample - 1, endsample - begsample + 1, 'samples');
    dat = tmp.data(:,chanindx)';
    
  case 'oxy3'
    dat = read_artinis_oxy3(filename, hdr, begsample, endsample, chanindx);
    
  case 'plexon_ds'
    dat = read_plexon_ds(filename, hdr, begsample, endsample, chanindx);
    
  case 'plexon_ddt'
    dat = read_plexon_ddt(filename, begsample, endsample);
    dat = dat.data(chanindx,:);
    
  case {'plexon_nex' 'read_plexon_nex'} % this is the default reader for nex files
    dat = zeros(length(chanindx), endsample-begsample+1);
    for i=1:length(chanindx)
      if hdr.orig.VarHeader(chanindx(i)).Type==5
        % this is a continuous channel
        if hdr.orig.VarHeader(chanindx(i)).Count==1
          [nex, chanhdr] = read_plexon_nex(filename, 'header', hdr.orig, 'channel', chanindx(i), 'tsonly', 1);
          % the AD channel contains a single fragment
          % determine the sample offset into this fragment
          offset     = round(double(nex.ts-hdr.FirstTimeStamp)./hdr.TimeStampPerSample);
          chanbegsmp = begsample - offset;
          chanendsmp = endsample - offset;
          if chanbegsmp<1
            % the first sample of this channel is later than the beginning of the dataset
            % and we are trying to read the beginning of the dataset
            [nex, chanhdr] = read_plexon_nex(filename, 'header', hdr.orig, 'channel', chanindx(i), 'tsonly', 0, 'begsample', 1, 'endsample', chanendsmp);
            % padd the beginning of this channel with NaNs
            nex.dat = [nan(1,offset) nex.dat];
          else
            [nex, chanhdr] = read_plexon_nex(filename, 'header', hdr.orig, 'channel', chanindx(i), 'tsonly', 0, 'begsample', chanbegsmp, 'endsample', chanendsmp);
          end
          % copy the desired samples into the output matrix
          dat(i,:) = nex.dat;
        else
          % the AD channel contains multiple fragments
          [nex, chanhdr] = read_plexon_nex(filename, 'header', hdr.orig, 'channel', chanindx(i), 'tsonly', 0);
          % reconstruct the full AD timecourse with NaNs at all missing samples
          offset     = round(double(nex.ts-hdr.FirstTimeStamp)./hdr.TimeStampPerSample); % of each fragment, in AD samples
          nsample    = diff([nex.indx length(nex.dat)]);                                 % of each fragment, in AD samples
          % allocate memory to hold the complete continuous record
          cnt = nan(1, offset(end)+nsample(end));
          for j=1:length(offset)
            cntbegsmp  = offset(j)   + 1;
            cntendsmp  = offset(j)   + nsample(j);
            fragbegsmp = nex.indx(j) + 1;
            fragendsmp = nex.indx(j) + nsample(j);
            cnt(cntbegsmp:cntendsmp) = nex.dat(fragbegsmp:fragendsmp);
          end
          % copy the desired samples into the output matrix
          dat(i,:) = cnt(begsample:endsample);
        end
      elseif any(hdr.orig.VarHeader(chanindx(i)).Type==[0 1 3])
        % it is a neuron(0), event(1) or waveform(3) channel and therefore it has timestamps
        [nex, chanhdr] = read_plexon_nex(filename, 'header', hdr.orig, 'channel', chanindx(i), 'tsonly', 1);
        % convert the timestamps to samples
        sample = round(double(nex.ts - hdr.FirstTimeStamp)./hdr.TimeStampPerSample) + 1;
        % select only timestamps that are between begin and endsample
        sample = sample(sample>=begsample & sample<=endsample) - begsample + 1;
        for j=sample(:)'
          dat(i,j) = dat(i,j) + 1;
        end
      end
    end
    if any(isnan(dat(:)))
      warning('data has been padded with NaNs');
    end
    
  case 'plexon_plx'
    % determine the continuous channels
    contlabel = {hdr.orig.SlowChannelHeader.Name};
    for i=1:length(contlabel)
      contlabel{i} = deblank(contlabel{i});
    end
    [contindx, contsel]  = match_str(contlabel, hdr.label(chanindx));
    
    % determine the channels with spike waveforms
    spikelabel = {hdr.orig.ChannelHeader.Name};
    for i=1:length(spikelabel)
      spikelabel{i} = deblank(spikelabel{i});
    end
    [spikeindx, spikesel] = match_str(spikelabel, hdr.label(chanindx));
    
    if (length(contindx)+length(spikeindx))<length(chanindx)
      error('not all selected channels could be located in the data');
    end
    
    % allocate memory to hold all data
    dat = zeros(length(chanindx), endsample-begsample+1);
    
    % this is inefficient, since it reads all samples from each continuous channel
    % FIXME different continuous channels may start at a different timestamp
    for i=1:length(contsel)
      cont = read_plexon_plx(filename, 'header', hdr.orig, 'SlowChannelIndex', contindx(i), 'feedback', 1);
      dat(contsel(i),:) = cont(begsample:endsample);
    end
    
    % the timestamps of the spikes are in the header and do not have to be read
    for i=1:length(spikesel)
      % determine the timstamps of this channel
      sel = ([hdr.orig.DataBlockHeader.Type]==1 & [hdr.orig.DataBlockHeader.Channel]==hdr.orig.ChannelHeader(spikeindx(i)).Channel);
      tsl = [hdr.orig.DataBlockHeader(sel).TimeStamp];
      tsh = [hdr.orig.DataBlockHeader(sel).UpperByteOf5ByteTimestamp];
      ts  = timestamp_plexon(tsl, tsh); % use helper function, this returns an uint64 array
      % convert timestamps to samples
      sample = round(double(ts - hdr.FirstTimeStamp)./hdr.TimeStampPerSample + 1);
      % select only timestamps that are between begin and endsample
      sample = sample(sample>=begsample & sample<=endsample) - begsample + 1;
      for j=sample(:)'
        dat(spikesel(i),j) = dat(spikesel(i),j) + 1;
      end
    end
    
  case 'read_nex_data' % this is an alternative reader for nex files
    dat = read_nex_data(filename, hdr, begsample, endsample, chanindx);
    
  case 'riff_wave'
    dat = wavread(filename, [begsample endsample])';
    dat = dat(chanindx,:);
    
  case 'spmeeg_mat'
    dat = read_spmeeg_data(filename, 'header', hdr, 'begsample', begsample, 'endsample', endsample, 'chanindx', chanindx);
    
  case 'tmsi_poly5'
    blocksize = hdr.orig.header.SamplePeriodsPerBlock;
    begtrial = floor((begsample-1)/blocksize) + 1;
    endtrial = floor((endsample-1)/blocksize) + 1;
    dat = read_tmsi_poly5(filename, hdr.orig, begtrial, endtrial);
    offset = (begtrial-1)*blocksize;
    % select the desired samples and channels
    dat = dat(chanindx, (begsample-offset):(endsample-offset));
    
  case 'videomeg_aud'
    dat = read_videomeg_aud(filename, hdr, begsample, endsample);
    dat = dat(chanindx,:);
    
  case 'videomeg_vid'
    dat = read_videomeg_vid(filename, hdr, begsample, endsample);
    dat = dat(chanindx,:);
    
  case {'yokogawa_ave', 'yokogawa_con', 'yokogawa_raw'}
    % the data can be read with three toolboxes: Yokogawa MEG Reader, Maryland sqdread,
    % or Yokogawa MEG160 (old inofficial toolbox)
    % newest toolbox takes precedence over others.
    
    if ft_hastoolbox('yokogawa_meg_reader', 3); %stay silent if it cannot be added
      dat = read_yokogawa_data_new(filename, hdr, begsample, endsample, chanindx);
    elseif ft_hastoolbox('sqdproject', 2) % give warning if it cannot be added
      % channels are counted 0-based, samples are counted 1-based
      [dat, info] = sqdread(filename, 'channels', chanindx-1, 'samples', [begsample endsample]);
      dat = dat';
    else
      ft_hastoolbox('yokogawa', 1); % error if it cannot be added
      dat = read_yokogawa_data(filename, hdr, begsample, endsample, chanindx);
    end
    
<<<<<<< HEAD
  case 'nmc_archive_k'
    dat = read_nmc_archive_k_data(filename, hdr, begsample, endsample, chanindx);
    
  case 'neuroshare' % NOTE: still under development
    % check that the required neuroshare toolbox is available
    ft_hastoolbox('neuroshare', 1);
    
    tmp = read_neuroshare(filename, 'readanalog', 'yes', 'chanindx', chanindx, 'begsample', begsample, 'endsample', endsample);
    dat = tmp.analog.data';
    
  case 'bucn_nirs'
    dat = read_bucn_nirsdata(filename, hdr, begsample, endsample, chanindx);
    
  case 'riff_wave'
    dat = wavread(filename, [begsample endsample])';
    dat = dat(chanindx,:);
    
  case {'neurosim_ds' 'neurosim_signals'}
    [hdr, dat] = read_neurosim_signals(filename);
    if endsample>size(dat,2)
      warning('Simulation was not completed, reading in part of the data')
      endsample=size(dat,2);
    end
    dat = dat(chanindx,begsample:endsample);
    
  case 'neurosim_evolution'
    [hdr, dat] = read_neurosim_evolution(filename);
    if endsample>size(dat,2)
      warning('Simulation was not completed, reading in part of the data')
      endsample=size(dat,2);
    end
    dat = dat(chanindx,begsample:endsample);
    
  case 'neurosim_spikes'
    warning('Reading Neurosim spikes as continuous data, for better memory efficiency use spike structure provided by ft_read_spike instead.');
    spike = ft_read_spike(filename);
    cfg          = [];
    cfg.trialdef.triallength = inf;
    cfg.trialfun = 'ft_trialfun_general';
    cfg.trlunit='samples'; %ft_trialfun_general gives us samples, not timestamps
    
    cfg.datafile=filename;
    cfg.hdr = ft_read_header(cfg.datafile);
    warning('off','FieldTrip:ft_read_event:unsupported_event_format')
    cfg = ft_definetrial(cfg);
    warning('on','FieldTrip:ft_read_event:unsupported_event_format')
    spiketrl = ft_spike_maketrials(cfg,spike);
    
    dat=ft_checkdata(spiketrl,'datatype', 'raw', 'fsample', spiketrl.hdr.Fs);
    dat=dat.trial{1};
    
  case {'manscan_mb2', 'manscan_mbi'}
    [p, f, x] = fileparts(filename);
    filename  = fullfile(p, [f, '.mb2']);
    trlind = [];
    if isfield(hdr.orig, 'epochs') && ~isempty(hdr.orig.epochs)
      for i = 1:numel(hdr.orig.epochs)
        trlind = [trlind i*ones(1, diff(hdr.orig.epochs(i).samples) + 1)];
      end
      if checkboundary && (trlind(begsample)~=trlind(endsample))
        error('requested data segment extends over a discontinuous trial boundary');
      end
    else
      trlind = ones(1, hdr.nSamples);
    end
    
    iEpoch = unique(trlind(begsample:endsample));
    sfid = fopen(filename, 'r');
    dat  = zeros(hdr.nChans, endsample - begsample + 1);
    for i = 1:length(iEpoch)
      dat(:, trlind(begsample:endsample) == iEpoch(i)) =...
        in_fread_manscan(hdr.orig, sfid, iEpoch(i), ...
        [sum(trlind==iEpoch(i) & (1:length(trlind))<begsample) ...
        sum(trlind==iEpoch(i) & (1:length(trlind))<=endsample)-1]);
    end
    dat = dat(chanindx, :);
    
  case 'neuroscope_bin'
    switch hdr.orig.nBits
      case 16
        precision = 'int16';
      case 32
        precision = 'int32';
      otherwise
        error('unknown precision');
    end
    dat     = LoadBinary(filename, 'frequency', hdr.Fs, 'offset', begsample-1, 'nRecords', endsample-begsample, 'nChannels', hdr.orig.nChannels, 'channels', chanindx, 'precision', precision).';
    scaling = hdr.orig.voltageRange/hdr.orig.amplification/(2^hdr.orig.nBits); % scale to S.I. units, i.e. V
    dat     = scaling.*dat;
  case 'blackrock_nsx'
    % use the NPMK toolbox for the file reading
    ft_hastoolbox('NPMK', 1);
    
    % ensure that the filename contains a full path specification,
    % otherwise the low-level function fails
    [p,f,e] = fileparts(filename);
    if ~isempty(p)
      % this is OK
    elseif isempty(p)
      filename = which(filename);
    end
    orig = openNSx(filename, 'duration', [begsample endsample], 'channels', chanindx);
    dat  = double(orig.Data);
		
  case 'videomeg_aud'
    dat = read_videomeg_aud(filename, hdr, begsample, endsample);
    dat = dat(chanindx,:);
    
  case 'videomeg_vid'
    dat = read_videomeg_vid(filename, hdr, begsample, endsample);
    dat = dat(chanindx,:);
=======
>>>>>>> 1d7170b7
  otherwise
    if strcmp(fallback, 'biosig') && ft_hastoolbox('BIOSIG', 1)
      dat = read_biosig_data(filename, hdr, begsample, endsample, chanindx);
    else
      error('unsupported data format (%s)', dataformat);
    end
end % switch dataformat

if ~exist('dimord', 'var')
  dimord = 'chans_samples';  % almost all low-level readers return the data as 2D array
end

%%%%%%%%%%%%%%%%%%%%%%%%%%%%%%%%%%%%%%%%%%%%%%%%%%%%%%%%%%%%%%%%%%%%%%%%%%%%%%
% reshape the 2-D or 3-D matrix to a common order of the dimensions
%%%%%%%%%%%%%%%%%%%%%%%%%%%%%%%%%%%%%%%%%%%%%%%%%%%%%%%%%%%%%%%%%%%%%%%%%%%%%%
switch dimord
  case {'chans_samples', 'chans_samples_trials'}
    % nothing to do
  case 'samples_chans'
    dat = permute(dat, [2 1]);
    dimord = 'chans_samples';
  case 'samples_chans_trials'
    dat = permute(dat, [2 1 3]);
    dimord = 'chans_samples_trials';
  case 'trials_samples_chans'
    dat = permute(dat, [3 2 1]);
    dimord = 'chans_samples_trials';
  case 'trials_chans_samples'
    dat = permute(dat, [2 3 1]);
    dimord = 'chans_samples_trials';
  otherwise
    error('unexpected dimord');
end

%%%%%%%%%%%%%%%%%%%%%%%%%%%%%%%%%%%%%%%%%%%%%%%%%%%%%%%%%%%%%%%%%%%%%%%%%%%%%%
% convert the channel data to the desired units
%%%%%%%%%%%%%%%%%%%%%%%%%%%%%%%%%%%%%%%%%%%%%%%%%%%%%%%%%%%%%%%%%%%%%%%%%%%%%%
if ~isempty(chanunit)
  if length(chanunit)~=length(chanindx)
    error('the number of channel units is inconsistent with the number of channels');
  end
  
  % determine the scaling factor for each channel
  scaling = cellfun(@ft_scalingfactor, hdr.chanunit(chanindx(:)), chanunit(:));
  
  switch dimord
    case 'chans_samples'
      for i=1:length(scaling)
        dat(i,:) = scaling(i) .* dat(i,:);
      end
    case'chans_samples_trials';
      for i=1:length(scaling)
        dat(i,:,:) = scaling(i) .* dat(i,:,:);
      end
    otherwise
      error('unexpected dimord');
  end % switch
end % if

%%%%%%%%%%%%%%%%%%%%%%%%%%%%%%%%%%%%%%%%%%%%%%%%%%%%%%%%%%%%%%%%%%%%%%%%%%%%%%
% convert between 3-D trial based and 2-D continuous output
%%%%%%%%%%%%%%%%%%%%%%%%%%%%%%%%%%%%%%%%%%%%%%%%%%%%%%%%%%%%%%%%%%%%%%%%%%%%%%
if requesttrials  && strcmp(dimord, 'chans_samples')
  % reformat the continuous representation into trials
  nchans   = size(dat,1);
  nsamples = hdr.nSamples;
  ntrials  = size(dat,2)/hdr.nSamples;
  if ntrials>1
    dat = reshape(dat, [nchans nsamples ntrials]); % convert into a 3-D array
  end
  
elseif requestsamples && strcmp(dimord, 'chans_samples_trials')
  % reformat the trials into a continuous representation
  nchans   = size(dat,1);
  nsamples = size(dat,2);
  ntrials  = size(dat,3);
  dat = reshape(dat, [nchans nsamples*ntrials]); % convert into a 2-D array
  % determine the selection w.r.t. the data as it is on disk
  begselection = (begtrial-1)*hdr.nSamples + 1;
  endselection = (endtrial  )*hdr.nSamples;
  % determine the selection w.r.t. the data that has been read in
  begselection2 = begsample - begselection + 1;
  endselection2 = endsample - begselection + 1;
  dat = dat(:,begselection2:endselection2);
end

if inflated
  % compressed file has been unzipped on the fly, clean up
  if strcmp(dataformat, 'brainvision_eeg')
    % delete the complete directory, including the header and marker file
    delete(fileparts(filename));
  else
    delete(filename);
  end
end

if strcmp(dataformat, 'bci2000_dat') || strcmp(dataformat, 'eyelink_asc') || strcmp(dataformat, 'gtec_mat')
  % caching for these formats is handled in the main section and in read_header
else
  % implement caching in a data independent way
  if cache && requestsamples
    % add the new segment to the cache
    % FIMXE the cache size should be limited
    cachedata.sampleinfo(end+1,:) = [begsample endsample];
    cachedata.trial{end+1} = dat;
    cachedata.time{end+1} = (1:size(dat,2))/cachedata.fsample;
  end
end<|MERGE_RESOLUTION|>--- conflicted
+++ resolved
@@ -1351,7 +1351,6 @@
       dat = read_yokogawa_data(filename, hdr, begsample, endsample, chanindx);
     end
     
-<<<<<<< HEAD
   case 'nmc_archive_k'
     dat = read_nmc_archive_k_data(filename, hdr, begsample, endsample, chanindx);
     
@@ -1463,8 +1462,7 @@
   case 'videomeg_vid'
     dat = read_videomeg_vid(filename, hdr, begsample, endsample);
     dat = dat(chanindx,:);
-=======
->>>>>>> 1d7170b7
+  
   otherwise
     if strcmp(fallback, 'biosig') && ft_hastoolbox('BIOSIG', 1)
       dat = read_biosig_data(filename, hdr, begsample, endsample, chanindx);

--- conflicted
+++ resolved
@@ -711,11 +711,7 @@
           tok = tokenize(data.labelcmb{m}, '[');
           tmp2{m} = tok{1};
         end
-<<<<<<< HEAD
-        label = {data.block.name}';%unique(tmp2);
-=======
         label = cat(1,data.block.label);%unique(tmp2);
->>>>>>> 715d5afc
         
         [powindx.cmbindx, powindx.n] = blockindx2cmbindx(data.labelcmb, {label data.blockindx}, tmp);
         data.labelcmb                = newlabelcmb;

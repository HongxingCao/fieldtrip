--- conflicted
+++ resolved
@@ -161,11 +161,7 @@
 end
 
 % the baseline data can be passed as input argument or can be read from disk
-<<<<<<< HEAD
 hasbaseline = exist('baseline', 'var');
-=======
-hasbaseline = exist('baseline');
->>>>>>> 369b7d2c
 
 % check if the input data is valid for this function
 data = ft_checkdata(data, 'datatype', {'timelock', 'freq', 'comp'}, 'feedback', 'yes');
@@ -530,11 +526,7 @@
 			end
 			if isfield(grid, 'filter')
 				fprintf('\n\nSubselecting/reordering the channels in the precomputed filters\n\n');
-<<<<<<< HEAD
 				inside_indx = find(grid.inside);
-=======
-        inside_indx = find(grid.inside);
->>>>>>> 369b7d2c
 				for k = inside_indx(:)'
 					grid.filter{k} = grid.filter{k}(:, i2);
 				end

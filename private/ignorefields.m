--- conflicted
+++ resolved
@@ -249,21 +249,10 @@
   case 'recursesize'
     ignore = {
       % these fields should not recursively be checked on their size
-<<<<<<< HEAD
-      'layout'
-      'event'
-      'headshape'
-      'headmodel'
-      'vol'
-      'sourcemodel'
+      'elec'
+      'event'
+      'grad'
       'grid'
-      'grad'
-=======
->>>>>>> 4d8e080d
-      'elec'
-      'event'
-      'event'
-      'grad'
       'headmodel'
       'headshape'
       'layout'
@@ -271,6 +260,7 @@
       'neighbours'
       'opto'
       'sourcemodel'
+      'vol'
       };
 
   otherwise
